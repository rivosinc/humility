--- conflicted
+++ resolved
@@ -380,13 +380,8 @@
                     descriptor: 0x80077d4 (&TaskDesc)
                 }
 
-<<<<<<< HEAD
- 6 spd                    0   2 RUNNING
+ 6 spd                          0   2 RUNNING
    stack unwind failed: failed to read cfa 0x9, offset 0xfffffffffffffffc: [HubrisStackFrame { cfa: 200042d0, sym: Some(HubrisSymbol { addr: 8041f8a, name: "sys_recv_stub", demangled_name: "userlib::sys_recv_stub", size: 22, goff: HubrisGoff { object: 7, goff: 13d7c } }), registers: {Arm(R0): 8042778, Arm(R1): 0, Arm(R2): 1, Arm(R3): 200042d4, Arm(R4): 200043a8, Arm(R5): 0, Arm(R6): 1e00, Arm(R7): 200042e8, Arm(R8): 40005400, Arm(R9): 0, Arm(R10): 2000450c, Arm(R11): 1, Arm(R12): 0, Arm(SP): 200042d0, Arm(LR): 8040675, Arm(PC): 8041f9e, Arm(PSR): 41000000}, inlined: Some([]) }, HubrisStackFrame { cfa: 200042f0, sym: Some(HubrisSymbol { addr: 8040660, name: "call_once<task_spd::main::{closure#4}, (u32)>", demangled_name: "core::ops::function::FnOnce::call_once", size: 20, goff: HubrisGoff { object: 7, goff: ecf } }), registers: {Arm(R0): 8042778, Arm(R1): 0, Arm(R2): 1, Arm(R3): 200042d4, Arm(R4): 200043a8, Arm(R5): 0, Arm(R6): 1e00, Arm(R7): 1, Arm(R8): 40005400, Arm(R9): 0, Arm(R10): 2000450c, Arm(R11): 1, Arm(R12): 0, Arm(SP): 200042f0, Arm(LR): 804044b, Arm(PC): 8040674, Arm(PSR): 41000000}, inlined: Some([]) }]
-=======
- 6 spd                          0   2 RUNNING
-   stack unwind failed: failed to read cfa 0x9, offset 0xfffffffffffffffc: [HubrisStackFrame { cfa: 200042d0, sym: Some(HubrisSymbol { addr: 8041f8a, name: "sys_recv_stub", demangled_name: "userlib::sys_recv_stub", size: 22, goff: HubrisGoff { object: 7, goff: 13d7c } }), registers: {R0: 8042778, R1: 0, R2: 1, R3: 200042d4, R4: 200043a8, R5: 0, R6: 1e00, R7: 200042e8, R8: 40005400, R9: 0, R10: 2000450c, R11: 1, R12: 0, SP: 200042d0, LR: 8040675, PC: 8041f9e, PSR: 41000000}, inlined: Some([]) }, HubrisStackFrame { cfa: 200042f0, sym: Some(HubrisSymbol { addr: 8040660, name: "call_once<task_spd::main::{closure#4}, (u32)>", demangled_name: "core::ops::function::FnOnce::call_once", size: 20, goff: HubrisGoff { object: 7, goff: ecf } }), registers: {R0: 8042778, R1: 0, R2: 1, R3: 200042d4, R4: 200043a8, R5: 0, R6: 1e00, R7: 1, R8: 40005400, R9: 0, R10: 2000450c, R11: 1, R12: 0, SP: 200042f0, LR: 804044b, PC: 8040674, PSR: 41000000}, inlined: Some([]) }]
->>>>>>> 3c08ac23
 
 Caused by:
     address (0x5) below range (HubrisRegion { daddr: Some(800766c), base: 20004000, size: 4000, mapsize: 4000, attr: HubrisRegionAttr { read: true, write: true, execute: false, device: false, dma: false }, tasks: [Task(6)] }) 
@@ -503,13 +498,8 @@
                     descriptor: 0x8007804 (&TaskDesc)
                 }
 
-<<<<<<< HEAD
- 8 power                  0   3 ready
+ 8 power                        0   3 ready
    stack unwind failed: failed to read cfa 0x8, offset 0xfffffffffffffffc: [HubrisStackFrame { cfa: 200143e0, sym: Some(HubrisSymbol { addr: 80512fa, name: "sys_recv_stub", demangled_name: "userlib::sys_recv_stub", size: 22, goff: HubrisGoff { object: 9, goff: 1c35b } }), registers: {Arm(R0): 8051bdc, Arm(R1): 0, Arm(R2): 80000000, Arm(R3): 2001448c, Arm(R4): 0, Arm(R5): ffff, Arm(R6): 80000000, Arm(R7): 0, Arm(R8): 0, Arm(R9): 0, Arm(R10): 8051bdc, Arm(R11): 1, Arm(R12): 0, Arm(SP): 200143e0, Arm(LR): 8050163, Arm(PC): 8051302, Arm(PSR): 41000000}, inlined: Some([]) }]
-=======
- 8 power                        0   3 ready
-   stack unwind failed: failed to read cfa 0x8, offset 0xfffffffffffffffc: [HubrisStackFrame { cfa: 200143e0, sym: Some(HubrisSymbol { addr: 80512fa, name: "sys_recv_stub", demangled_name: "userlib::sys_recv_stub", size: 22, goff: HubrisGoff { object: 9, goff: 1c35b } }), registers: {R0: 8051bdc, R1: 0, R2: 80000000, R3: 2001448c, R4: 0, R5: ffff, R6: 80000000, R7: 0, R8: 0, R9: 0, R10: 8051bdc, R11: 1, R12: 0, SP: 200143e0, LR: 8050163, PC: 8051302, PSR: 41000000}, inlined: Some([]) }]
->>>>>>> 3c08ac23
 
 Caused by:
     address (0x4) below range (HubrisRegion { daddr: Some(80076ac), base: 20014000, size: 800, mapsize: 800, attr: HubrisRegionAttr { read: true, write: true, execute: false, device: false, dma: false }, tasks: [Task(8)] }) 
