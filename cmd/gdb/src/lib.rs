// This Source Code Form is subject to the terms of the Mozilla Public
// License, v. 2.0. If a copy of the MPL was not distributed with this
// file, You can obtain one at https://mozilla.org/MPL/2.0/.

//! ## `humility gdb`
//!
//! This command launches GDB and attaches to a running device.
//!
//! By default, the user must be running `openocd` or `pyocd` in a separate
//! terminal.
//!
//! The `--run-openocd` option automatically launches `openocd` based on the
//! `openocd.cfg` file included in the build archive.
//!
//! When using `pyocd`, it must be launched with the `--persist` option,
//! because `humility gdb` connects to it multiple times (once to check the
//! app id, then again to run the console).
//!

use std::process::{Command, Stdio};

use humility::cli::Subcommand;
use humility_cmd::{Archive, Command as HumilityCmd};
use humility_cmd_openocd::get_probe_serial;

use anyhow::{bail, Context, Result};
use clap::{Command as ClapCommand, CommandFactory, Parser};

#[derive(Parser, Debug)]
#[clap(
    name = "gdb", about = env!("CARGO_PKG_DESCRIPTION"),
)]
struct GdbArgs {
    /// when set, calls `load` and `stepi` upon attaching
    #[clap(long, short)]
    load: bool,

    /// when set, runs an OpenOCD process before starting GDB
    #[clap(long, group = "run_openocd")]
    run_openocd: bool,

    /// specifies the `openocd` executable to run
    #[clap(long, requires = "run_openocd")]
    openocd: Option<String>,

    /// specifies the probe serial number to use with OpenOCD
    #[clap(long, requires = "run_openocd")]
    serial: Option<String>,
}

<<<<<<< HEAD
pub fn gdb(
    hubris: &mut HubrisArchive,
    args: &Args,
    subargs: &[String],
) -> Result<()> {
=======
fn gdb(context: &mut humility::ExecutionContext) -> Result<()> {
    let Subcommand::Other(subargs) = context.cli.cmd.as_ref().unwrap();
    let hubris = context.archive.as_ref().unwrap();

    if context.cli.probe.is_some() {
        bail!("Cannot specify --probe with `gdb` subcommand");
    }

>>>>>>> 3c08ac23
    let subargs = GdbArgs::try_parse_from(subargs)?;
    let serial = get_probe_serial(&context.cli, subargs.serial.clone())?;

    let work_dir = tempfile::tempdir()?;
    let name = match &hubris.manifest.name {
        Some(name) => name,
        None => bail!("Could not get app name from manifest"),
    };
    let elf_dir = work_dir.path().join("target").join(name).join("dist");
    std::fs::create_dir_all(&elf_dir)?;
    hubris.extract_elfs_to(&elf_dir)?;

    hubris
        .extract_file_to(
            "debug/openocd.gdb",
            &work_dir.path().join("openocd.gdb"),
        )
        .context("GDB config missing. Is your Hubris build too old?")?;
    hubris
        .extract_file_to(
            "debug/script.gdb",
            &work_dir.path().join("script.gdb"),
        )
        .context("GDB script missing. Is your Hubris build too old?")?;
    hubris
        .extract_file_to("img/final.elf", &work_dir.path().join("final.elf"))?;

    let mut gdb_cmd = None;

    const GDB_NAMES: [&str; 4] = [
        "arm-none-eabi-gdb",
        "riscv32-none-elf-gdb",
        "riscv32-unknown-elf-gdb",
        "gdb-multiarch",
    ];
    for candidate in &GDB_NAMES {
        if Command::new(candidate)
            .arg("--version")
            .stdout(Stdio::piped())
            .status()
            .is_ok()
        {
            gdb_cmd = Some(candidate);
            break;
        }
    }

    // Select the GDB command
    let gdb_cmd = gdb_cmd.ok_or_else(|| {
        anyhow::anyhow!("GDB not found.  Tried: {:?}", GDB_NAMES)
    })?;

    // If OpenOCD is requested, then run it in a subprocess here, with an RAII
    // handle to ensure that it's killed before the program exits.
    struct OpenOcdRunner(std::process::Child);
    impl Drop for OpenOcdRunner {
        fn drop(&mut self) {
            self.0.kill().expect("Could not kill `openocd`")
        }
    }
    //TODO feel like this should just call to humility openocd
    let _openocd = if subargs.run_openocd {
        hubris
            .extract_file_to(
                "debug/openocd.cfg",
                &work_dir.path().join("openocd.cfg"),
            )
            .context("openocd config missing. Is your Hubris build too old?")?;
        let mut cmd = Command::new(
            subargs.openocd.unwrap_or_else(|| "openocd".to_string()),
        );
        cmd.arg("-f").arg("openocd.cfg");
        if let Some(serial) = serial {
            cmd.arg("-c")
                .arg("interface hla")
                .arg("-c")
                .arg(format!("hla_serial {}", serial));
        }
        cmd.current_dir(work_dir.path());
        cmd.stdin(Stdio::piped());
        Some(OpenOcdRunner(cmd.spawn().context("Could not start `openocd`")?))
    } else {
        None
    };

    // Alright, here's where it gets awkward.  We are either
    // - Running OpenOCD, launched by the block above
    // - Running OpenOCD in a separate terminal, through humility openocd
    //   or manually
    // - Running PyOCD in a separate terminal
    //
    // If we aren't loading new firmware, then we want to check that the
    // running firmware matches the image.  However, we can't use
    // humility_cmd::attach like normal, because that's not compatible with
    // PyOCD (which doesn't expose the TCL port).
    //
    // Instead, we fall back to the one interface that we _know_ these three
    // cases have in common: GDB.  Also, GDB is _terrible_: `print/x` doesn't
    // work if we're attached to the target and have all of our sections
    // loaded.
    if !subargs.load {
        let mut cmd = Command::new(gdb_cmd);
        let image_id_addr = hubris.image_id_addr().unwrap();
        let image_id = hubris.image_id().unwrap();
        cmd.arg("-q")
            .arg("-x")
            .arg("openocd.gdb")
            .arg("-ex")
            .arg(format!(
                "dump binary memory image_id {} {}",
                image_id_addr,
                image_id_addr as usize + image_id.len(),
            ))
            .arg("-ex")
            .arg("set confirm off")
            .arg("-ex")
            .arg("disconnect")
            .arg("-ex")
            .arg("quit");
        cmd.current_dir(work_dir.path());
        let status = cmd.status()?;
        if !status.success() {
            anyhow::bail!("could not get image_id, see output for details");
        }
        let image_id_actual = std::fs::read(work_dir.path().join("image_id"))?;
        if image_id_actual != image_id {
            bail!(
                "Invalid image ID: expected {:?}, got {:?}",
                image_id,
                image_id_actual
            );
        }
    }

    let mut cmd = Command::new(gdb_cmd);
    cmd.arg("-q").arg("-x").arg("script.gdb").arg("-x").arg("openocd.gdb");
    if subargs.load {
        // start the process but immediately halt the processor
        cmd.arg("-ex")
            .arg("load")
            .arg("-ex")
            .arg("stepi")
            .arg("-ex")
            .arg("set radix 16");
    }
    cmd.arg("final.elf");
    cmd.current_dir(work_dir.path());

    // Run GDB, ignoring Ctrl-C (so it can handle them)
    ctrlc::set_handler(|| {}).expect("Error setting Ctrl-C handler");
    let status = cmd.status()?;
    if !status.success() {
        anyhow::bail!("command failed, see output for details");
    }
    Ok(())
}

pub fn init() -> (HumilityCmd, ClapCommand<'static>) {
    (
        HumilityCmd::Unattached {
            name: "gdb",
            archive: Archive::Required,
            run: gdb,
        },
        GdbArgs::command(),
    )
}<|MERGE_RESOLUTION|>--- conflicted
+++ resolved
@@ -48,14 +48,7 @@
     serial: Option<String>,
 }
 
-<<<<<<< HEAD
-pub fn gdb(
-    hubris: &mut HubrisArchive,
-    args: &Args,
-    subargs: &[String],
-) -> Result<()> {
-=======
-fn gdb(context: &mut humility::ExecutionContext) -> Result<()> {
+pub fn gdb(context: &mut humility::ExecutionContext) -> Result<()> {
     let Subcommand::Other(subargs) = context.cli.cmd.as_ref().unwrap();
     let hubris = context.archive.as_ref().unwrap();
 
@@ -63,7 +56,6 @@
         bail!("Cannot specify --probe with `gdb` subcommand");
     }
 
->>>>>>> 3c08ac23
     let subargs = GdbArgs::try_parse_from(subargs)?;
     let serial = get_probe_serial(&context.cli, subargs.serial.clone())?;
 
