/*
 * Copyright 2021 Oxide Computer Company
 */

use crate::cmd::printmem;
use crate::cmd::{Archive, Attach, Validate};
use crate::core::Core;
use crate::hiffy::*;
use crate::hubris::*;
use crate::Args;
use std::fs;
use std::fs::File;
use std::io::Read;
use std::thread;
use std::time::Instant;

use anyhow::{anyhow, bail, Result};
use hif::*;
use std::time::Duration;
use structopt::{clap::App, clap::ArgGroup, StructOpt};

use indicatif::{HumanBytes, HumanDuration};
use indicatif::{ProgressBar, ProgressStyle};

#[derive(StructOpt, Debug)]
#[structopt(
    name = "qspi", about = "QSPI status, reading and writing",
    group = ArgGroup::with_name("command").multiple(false)
)]
struct QspiArgs {
    /// sets timeout
    #[structopt(
        long, short = "T", default_value = "5000", value_name = "timeout_ms",
        parse(try_from_str = parse_int::parse)
    )]
    timeout: u32,

    /// pull status string
    #[structopt(long, short, group = "command")]
    status: bool,

    /// pull identifier
    #[structopt(long, short, group = "command")]
    id: bool,

    /// perform a sector erase
    #[structopt(
        long, short,
        group = "command",
        requires_all = &["addr"]
    )]
    erase: bool,

    /// perform a bulk erase
    #[structopt(long, short = "E", group = "command")]
    bulkerase: bool,

    /// perform a read
    #[structopt(
        long, short, group = "command", requires_all = &["addr", "nbytes"]
    )]
    read: bool,

    /// specify flash address in bytes
    #[structopt(long, short, value_name = "address",
        parse(try_from_str = parse_int::parse),
    )]
    addr: Option<usize>,

    /// specify size in bytes
    #[structopt(long, short, value_name = "nbytes",
        parse(try_from_str = parse_int::parse),
    )]
    nbytes: Option<usize>,

    /// comma-separated bytes to write
    #[structopt(
        long,
        short,
        value_name = "bytes",
        group = "command",
        requires = "addr"
    )]
    write: Option<String>,

    /// file to write
    #[structopt(long, short = "W", value_name = "filename", group = "command")]
    writefile: Option<String>,
}

fn qspi(
    hubris: &mut HubrisArchive,
    core: &mut dyn Core,
    _args: &Args,
    subargs: &Vec<String>,
) -> Result<()> {
    let subargs = QspiArgs::from_iter_safe(subargs)?;
    let mut context = HiffyContext::new(hubris, core, subargs.timeout)?;
    let funcs = context.functions()?;

    let sector_size = 64 * 1024;
    let block_size = 256;

    let func = |name, nargs| {
        let f = funcs
            .get(name)
            .ok_or_else(|| anyhow!("did not find {} function", name))?;

        if f.args.len() != nargs {
            bail!("mismatched function signature on {}", name);
        }

        Ok(f)
    };

    let mut ops = vec![];

    let data =
        if subargs.status {
            let qspi_read_status = func("QspiReadStatus", 0)?;
            ops.push(Op::Call(qspi_read_status.id));
            None
        } else if subargs.id {
            let qspi_read_id = func("QspiReadId", 0)?;
            ops.push(Op::Call(qspi_read_id.id));
            None
        } else if subargs.erase {
            let qspi_sector_erase = func("QspiSectorErase", 1)?;
            ops.push(Op::Push32(subargs.addr.unwrap() as u32));
            ops.push(Op::Call(qspi_sector_erase.id));
            None
        } else if subargs.bulkerase {
            let qspi_bulk_erase = func("QspiBulkErase", 0)?;
            ops.push(Op::Call(qspi_bulk_erase.id));
            None
        } else if subargs.read {
            let qspi_read = func("QspiRead", 2)?;
            ops.push(Op::Push32(subargs.addr.unwrap() as u32));
            ops.push(Op::Push32(subargs.nbytes.unwrap() as u32));
            ops.push(Op::Call(qspi_read.id));
            None
        } else if let Some(ref write) = subargs.write {
            let qspi_page_program = func("QspiPageProgram", 3)?;
            let bytes: Vec<&str> = write.split(',').collect();
            let mut arr = vec![];

            for byte in &bytes {
                if let Ok(val) = parse_int::parse::<u8>(byte) {
                    arr.push(val);
                } else {
                    bail!("invalid byte {}", byte)
                }
            }

            ops.push(Op::Push32(subargs.addr.unwrap() as u32));
            ops.push(Op::Push(0));
            ops.push(Op::Push32(arr.len() as u32));
            ops.push(Op::Call(qspi_page_program.id));
            Some(arr)
        } else if let Some(filename) = subargs.writefile {
            let qspi_sector_erase = func("QspiSectorErase", 1)?;
            let qspi_page_program = func("QspiPageProgram", 3)?;

            //
            // First, we need to erase the sectors
            //
            let filelen = fs::metadata(filename.clone())?.len() as u32;

            ops.push(Op::Push32(filelen));
            ops.push(Op::Push32(0));
            ops.push(Op::Label(Target(0)));
            ops.push(Op::Call(qspi_sector_erase.id));
            ops.push(Op::Push32(sector_size));
            ops.push(Op::Add);
            ops.push(Op::BranchLessThan(Target(0)));
            ops.push(Op::Done);

            info!("erasing {} bytes...", filelen);

            context.execute(core, ops.as_slice(), None)?;

            loop {
                if context.done(core)? {
                    break;
                }

                thread::sleep(Duration::from_millis(100));
            }

            let results = context.results(core)?;
            let f = qspi_sector_erase;

            for (i, block_result) in results.iter().enumerate() {
                if let Err(err) = *block_result {
                    bail!("failed to erase sector {}: {}", i, f.strerror(err));
                }
            }

            info!("... done");

            //
            // Okay, it's erased.  Now we need to write it in units of blocksize.
            //
            let data_size = context.data_size() as u32;
            let chunk = data_size - (data_size % block_size);
            let mut offset = 0;

            let mut buf = vec![0u8; chunk as usize];
            let mut file = File::open(filename)?;

            let started = Instant::now();
            let bar = ProgressBar::new(filelen as u64);
            bar.set_style(ProgressStyle::default_bar().template(
                "humility: flashing [{bar:30}] {bytes}/{total_bytes}",
            ));

            loop {
                let len = if offset + chunk > filelen {
                    //
                    // Zero the end of the buffer so we don't have to deal with
                    // sub-block size writes inside of HIF
                    //
                    for i in filelen - offset..chunk {
                        buf[i as usize] = 0;
                    }

                    filelen - offset
                } else {
                    chunk
                };

                file.read_exact(&mut buf[..len as usize])?;

                //
                // We have our chunk; now a HIF loop to write our chunk in
                // block_size nibbles.
                //
                let ops = vec![
                    Op::Push32(offset),
                    Op::Push32(0),
                    Op::PushNone,
                    Op::Label(Target(0)),
                    Op::Drop,
                    Op::Push32(block_size),
                    Op::Call(qspi_page_program.id),
                    Op::Add,
                    Op::Swap,
                    Op::Push32(block_size),
                    Op::Add,
                    Op::Swap,
                    Op::Push32(chunk),
                    Op::BranchGreaterThan(Target(0)),
                    Op::Done,
                ];

                context.execute(core, ops.as_slice(), Some(&buf))?;

                loop {
                    if context.done(core)? {
                        break;
                    }

                    thread::sleep(Duration::from_millis(100));
                }

                let results = context.results(core)?;

                bar.set_position((offset + len).into());

                for (i, block_result) in results.iter().enumerate() {
                    if let Err(err) = *block_result {
                        bail!(
                            "failed to write block {} at offset {}: {}",
                            i,
                            offset,
                            f.strerror(err)
                        );
                    }
                }

                offset += chunk;

                if offset >= filelen {
                    break;
                }
            }

            bar.finish_and_clear();

            info!(
                "flashed {} in {}",
                HumanBytes(filelen as u64),
                HumanDuration(started.elapsed())
            );

<<<<<<< HEAD
        return Ok(());
    } else {
        bail!("expected an operation");
    };
=======
            bail!("all done");
        } else {
            bail!("expected an operation");
        };
>>>>>>> c444b59f

    ops.push(Op::Done);

    context.execute(
        core,
        ops.as_slice(),
        match data {
            Some(ref data) => Some(data.as_slice()),
            _ => None,
        },
    )?;

    loop {
        if context.done(core)? {
            break;
        }

        thread::sleep(Duration::from_millis(100));
    }

    let results = context.results(core)?;

    if subargs.read {
        if let Ok(results) = &results[0] {
            printmem(results, 0, 1, 16);
            return Ok(());
        }
    }

    println!("{:x?}", results);

    Ok(())
}

pub fn init<'a, 'b>() -> (crate::cmd::Command, App<'a, 'b>) {
    (
        crate::cmd::Command::Attached {
            name: "qspi",
            archive: Archive::Required,
            attach: Attach::LiveOnly,
            validate: Validate::Booted,
            run: qspi,
        },
        QspiArgs::clap(),
    )
}<|MERGE_RESOLUTION|>--- conflicted
+++ resolved
@@ -293,17 +293,10 @@
                 HumanDuration(started.elapsed())
             );
 
-<<<<<<< HEAD
         return Ok(());
     } else {
         bail!("expected an operation");
     };
-=======
-            bail!("all done");
-        } else {
-            bail!("expected an operation");
-        };
->>>>>>> c444b59f
 
     ops.push(Op::Done);
 
